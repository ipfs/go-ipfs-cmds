--- conflicted
+++ resolved
@@ -1,10 +1,6 @@
 module github.com/ipfs/go-ipfs-cmds
 
-<<<<<<< HEAD
 go 1.24
-=======
-go 1.24.0
->>>>>>> 2d2e31b8
 
 require (
 	github.com/ipfs/boxo v0.34.0
